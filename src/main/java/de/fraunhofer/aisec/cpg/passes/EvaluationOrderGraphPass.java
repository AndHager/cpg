/*
 * Copyright (c) 2019, Fraunhofer AISEC. All rights reserved.
 *
 *  Licensed under the Apache License, Version 2.0 (the "License");
 *  you may not use this file except in compliance with the License.
 *  You may obtain a copy of the License at
 *
 *       http://www.apache.org/licenses/LICENSE-2.0
 *
 *  Unless required by applicable law or agreed to in writing, software
 *  distributed under the License is distributed on an "AS IS" BASIS,
 *  WITHOUT WARRANTIES OR CONDITIONS OF ANY KIND, either express or implied.
 *  See the License for the specific language governing permissions and
 *  limitations under the License.
 *
 *                    $$$$$$\  $$$$$$$\   $$$$$$\
 *                   $$  __$$\ $$  __$$\ $$  __$$\
 *                   $$ /  \__|$$ |  $$ |$$ /  \__|
 *                   $$ |      $$$$$$$  |$$ |$$$$\
 *                   $$ |      $$  ____/ $$ |\_$$ |
 *                   $$ |  $$\ $$ |      $$ |  $$ |
 *                   \$$$$$   |$$ |      \$$$$$   |
 *                    \______/ \__|       \______/
 *
 */

package de.fraunhofer.aisec.cpg.passes;

import de.fraunhofer.aisec.cpg.TranslationResult;
import de.fraunhofer.aisec.cpg.frontends.CallableInterface;
import de.fraunhofer.aisec.cpg.graph.*;
import de.fraunhofer.aisec.cpg.graph.type.Type;
import de.fraunhofer.aisec.cpg.graph.type.TypeParser;
import de.fraunhofer.aisec.cpg.helpers.SubgraphWalker;
import de.fraunhofer.aisec.cpg.passes.scopes.*;
import java.util.*;
import java.util.stream.Collectors;
import org.checkerframework.checker.nullness.qual.NonNull;
import org.checkerframework.checker.nullness.qual.Nullable;
import org.slf4j.Logger;
import org.slf4j.LoggerFactory;

/**
 * Creates an Evaluation Order Graph (EOG) based on AST.
 *
<<<<<<< HEAD
 * <p>EOG is similar to the CFG {@link ControlFlowGraphPass}, but its nodes are not limited to
 * *executable* statements but also include (some) *evaluated* expressions and CompoundStatements.
 * This leads to subtle differences:
=======
 * <p>An EOG is an intraprocedural directed graph whose vertices are executable AST nodes and edges
 * connect them in the order they would be executed when running the program.
 *
 * <p>An EOG always starts at the header of a method/function and ends in one (virtual) or multiple
 * return statements. A virtual return statement with a code location of (-1,-1) is used if the
 * actual source code does not have an explicit return statement.
 *
 * <p>The EOG is similar to the CFG {@code ControlFlowGraphPass}, but there are some subtle
 * differences:
>>>>>>> 680407f6
 *
 * <ul>
 *   <li>For methods without explicit return statement, EOF will have an edge to a virtual return
 *       node with line number -1 which does not exist in the original code. A CFG will always end
 *       with the last reachable statement(s) and not insert any virtual return statements.
 *   <li>EOG considers an opening blocking ("CompoundStatement", indicated by a "{") as a separate
 *       node. A CFG will rather use the first actual executable statement within the block.
 *   <li>For IF statements, EOG treats the "if" keyword and the condition as separate nodes. CFG
 *       treats this as one "if" statement.
 *   <li>EOG considers a method header as a node. CFG will consider the first executable statement
 *       of the methods as a node.
 * </ul>
 */
public class EvaluationOrderGraphPass extends Pass {

  private static final Logger LOGGER = LoggerFactory.getLogger(EvaluationOrderGraphPass.class);

  protected final Map<Class<? extends Node>, CallableInterface<? extends Node>> map =
      new HashMap<>();

  private List<Node> currentEOG = new ArrayList<>();

  // Some nodes will have no incoming nor outgoing edges but still need to be associated to the next
  // eog relevant node.
  private List<Node> intermediateNodes = new ArrayList<>();

  public EvaluationOrderGraphPass() {
    map.put(TranslationUnitDeclaration.class, this::handleTranslationUnitDeclaration);
    map.put(RecordDeclaration.class, this::handleRecordDeclaration);
    map.put(FunctionDeclaration.class, this::handleFunctionDeclaration);
    map.put(VariableDeclaration.class, this::handleVariableDeclaration);
    map.put(CallExpression.class, this::handleCallExpression);
    map.put(MemberExpression.class, this::handleMemberExpression);
    map.put(ArraySubscriptionExpression.class, this::handleArraySubscriptionExpression);
    map.put(ArrayCreationExpression.class, this::handleArrayCreationExpression);
    map.put(DeclarationStatement.class, this::handleDeclarationStatement);
    map.put(ReturnStatement.class, this::handleReturnStatement);
    map.put(BinaryOperator.class, this::handleBinaryOperator);
    map.put(UnaryOperator.class, this::handleUnaryOperator);
    map.put(CompoundStatement.class, this::handleCompoundStatement);
    map.put(CompoundStatementExpression.class, this::handleCompoundStatementExpression);
    map.put(IfStatement.class, this::handleIfStatement);
    map.put(AssertStatement.class, this::handleAssertStatement);
    map.put(WhileStatement.class, this::handleWhileStatement);
    map.put(DoStatement.class, this::handleDoStatement);
    map.put(ForStatement.class, this::handleForStatement);
    map.put(ForEachStatement.class, this::handleForEachStatement);
    map.put(TryStatement.class, this::handleTryStatement);
    map.put(ContinueStatement.class, this::handleContinueStatement);
    map.put(DeleteExpression.class, this::handleDeleteExpression);
    map.put(BreakStatement.class, this::handleBreakStatement);
    map.put(SwitchStatement.class, this::handleSwitchStatement);
    map.put(LabelStatement.class, this::handleLabelStatement);
    map.put(GotoStatement.class, this::handleGotoStatement);
    map.put(CaseStatement.class, this::handleCaseStatement);
    map.put(SynchronizedStatement.class, this::handleSynchronizedStatement);
    map.put(NewExpression.class, this::handleNewExpression);
    map.put(CastExpression.class, this::handleCastExpression);
    map.put(ExpressionList.class, this::handleExpressionList);
    map.put(ConditionalExpression.class, this::handleConditionalExpression);
    map.put(InitializerListExpression.class, this::handleInitializerListExpression);
    map.put(ConstructExpression.class, this::handleConstructExpression);
    map.put(EmptyStatement.class, this::handleDefault);
    map.put(Literal.class, this::handleDefault);
    map.put(DefaultStatement.class, this::handleDefault);
    map.put(TypeIdExpression.class, this::handleDefault);
    map.put(DeclaredReferenceExpression.class, this::handleDefault);
  }

  /**
   * Searches backwards in the EOG Graph on whether or not there is a path from a function
   * declaration to the given node. After the construction phase some unreachable nodes may have EOG
   * edges. This function also serves to truncate the EOG graph by unreachable paths.
   *
   * @param node - That lies on the reachable or unreachable path
   * @return true if the node can bea reached from a function declaration
   */
  private static boolean reachableFromValidEOGRoot(@NonNull Node node) {
    Set<Node> passedBy = new HashSet<>();
    List<Node> workList = new ArrayList<>(node.getPrevEOG());
    while (!workList.isEmpty()) {
      Node toProcess = workList.get(0);
      workList.remove(toProcess);
      passedBy.add(toProcess);
      if (toProcess instanceof FunctionDeclaration) {
        return true;
      }
      for (Node pred : toProcess.getPrevEOG()) {
        if (!passedBy.contains(pred) && !workList.contains(pred)) {
          workList.add(pred);
        }
      }
    }
    return false;
  }

  @Override
  public void cleanup() {
    this.intermediateNodes.clear();
    this.currentEOG.clear();
  }

  @Override
  public void accept(TranslationResult result) {
    for (TranslationUnitDeclaration tu : result.getTranslationUnits()) {
      createEOG(tu);
      removeUnreachableEOGEdges(tu);
    }
  }

  /**
   * Use with 'SubgraphWalker.flattenAST(tu).stream() .filter(node -> node.getPrevEOG().isEmpty() &&
   * !node.getNextEOG().isEmpty())' to eliminate edges starting from nodes that have no incoming
   * edge and are no function declarations. ======= To eliminate edges starting from nodes that have
   * no incoming edge and are no function declarations.
   */
  private void truncateLooseEdges(@NonNull List<Node> eogSources) {
    for (Node eogSourceNode : eogSources) {
      if (eogSourceNode instanceof FunctionDeclaration) {
        continue;
      }
      List<Node> nextNodes = new ArrayList<>(eogSourceNode.getNextEOG());
      eogSourceNode.getNextEOG().clear();
      nextNodes.forEach(node -> node.getPrevEOG().remove(eogSourceNode));
      truncateLooseEdges(
          nextNodes.stream()
              .filter(node -> node.getPrevEOG().isEmpty() && !node.getNextEOG().isEmpty())
              .collect(Collectors.toList()));
    }
  }

  /**
   * Removes EOG edges by first building the negative set of nodes that cannot be visited and then
   * remove there outgoing edges.In contrast to truncateLooseEdges this also removes cycles.
   */
  private void removeUnreachableEOGEdges(@NonNull TranslationUnitDeclaration tu) {
    List<Node> eognodes =
        SubgraphWalker.flattenAST(tu).stream()
            .filter(node -> !(node.getPrevEOG().isEmpty() && node.getNextEOG().isEmpty()))
            .collect(Collectors.toList());
    Set<Node> validStarts =
        eognodes.stream()
            .filter(node -> node instanceof FunctionDeclaration)
            .collect(Collectors.toSet());
    while (!validStarts.isEmpty()) {
      eognodes.removeAll(validStarts);
      validStarts =
          validStarts.stream()
              .flatMap(node -> node.getNextEOG().stream())
              .filter(eognodes::contains)
              .collect(Collectors.toSet());
    }
    // remaining eognodes were not visited and have to be removed from the EOG
    for (Node unvisitedNode : eognodes) {
      unvisitedNode.getNextEOG().forEach(next -> next.getPrevEOG().remove(unvisitedNode));
      unvisitedNode.getNextEOG().clear();
    }
  }

  private void handleTranslationUnitDeclaration(@NonNull Node node) {
    TranslationUnitDeclaration declaration = (TranslationUnitDeclaration) node;
    // loop through functions
    for (Declaration child : declaration.getDeclarations()) {
      createEOG(child);
    }
    lang.clearProcessed();
  }

  private void handleVariableDeclaration(@NonNull Node node) {
    Declaration declaration = (Declaration) node;
    // analyze the initializer
    createEOG(((VariableDeclaration) declaration).getInitializer());
    pushToEOG(declaration);
  }

  private void handleRecordDeclaration(@NonNull Node node) {
    Declaration declaration = (Declaration) node;
    lang.getScopeManager().enterScope(declaration);
    this.currentEOG.clear();
    for (ConstructorDeclaration constructor : ((RecordDeclaration) declaration).getConstructors()) {
      createEOG(constructor);
    }

    for (MethodDeclaration method : ((RecordDeclaration) declaration).getMethods()) {
      createEOG(method);
    }
    lang.getScopeManager().leaveScope(declaration);
  }

  private void handleFunctionDeclaration(@NonNull Node node) {
    FunctionDeclaration funcDecl = (FunctionDeclaration) node;
    // reset EOG
    this.currentEOG.clear();

    lang.getScopeManager().enterScope(funcDecl);
    // push the function declaration
    pushToEOG(funcDecl);

    // analyze the body
    if (funcDecl.hasBody()) {
      createEOG(funcDecl.getBody());
    }
    FunctionScope scope = ((FunctionScope) lang.getScopeManager().getCurrentScope());
    List<Node> uncaughtEOGThrows =
        scope.getCatchesOrRelays().values().stream()
            .flatMap(Collection::stream)
            .collect(Collectors.toList());
    // Connect uncaught throws to block node
    addMultipleIncomingEOGEdges(uncaughtEOGThrows, funcDecl.getBody());
    lang.getScopeManager().leaveScope(funcDecl);
  }

  public void createEOG(@Nullable Node node) {
    if (node == null) {
      return;
    }
    this.intermediateNodes.add(node);
    Class<?> toHandle = node.getClass();
    CallableInterface callable = map.get(toHandle);
    while (callable == null) {
      toHandle = toHandle.getSuperclass();
      callable = map.get(toHandle);
      if (toHandle == Node.class || !Node.class.isAssignableFrom(toHandle)) break;
    }
    if (callable != null) {
      callable.dispatch(node);
    } else {
      LOGGER.info("Parsing of type " + node.getClass() + " is not supported (yet)");
    }
  }

  private void handleDefault(@NonNull Node node) {
    pushToEOG(node);
  }

  private void handleCallExpression(@NonNull Node node) {
    CallExpression callExpression = (CallExpression) node;

    // Todo add call as throwexpression to outer scope of call can throw (which is trivial to find
    // out for java, but impossible for c++)

    // evaluate base first, if there is one
    if (callExpression instanceof MemberCallExpression
        && callExpression.getBase() instanceof Statement) {
      createEOG(callExpression.getBase());
    }

    // first the arguments
    for (Expression arg : callExpression.getArguments()) {
      createEOG(arg);
    }
    // then the call itself
    pushToEOG(callExpression);
  }

  private void handleMemberExpression(@NonNull Node node) {
    MemberExpression memberExpression = (MemberExpression) node;
    // analyze the base
    if (memberExpression.getBase() instanceof Statement) {
      createEOG(memberExpression.getBase());
    }

    // analyze the member
    if (memberExpression.getMember() instanceof Statement) {
      createEOG(memberExpression.getMember());
    }

    pushToEOG(memberExpression);
  }

  private void handleArraySubscriptionExpression(@NonNull Node node) {
    ArraySubscriptionExpression arraySubs = (ArraySubscriptionExpression) node;

    // Connect according to evaluation order, first the array reference, then the contained index.
    createEOG(arraySubs.getArrayExpression());
    createEOG(arraySubs.getSubscriptExpression());

    pushToEOG(arraySubs);
  }

  private void handleArrayCreationExpression(@NonNull Node node) {
    ArrayCreationExpression arrayCreate = (ArrayCreationExpression) node;

    for (Expression dimension : arrayCreate.getDimensions()) {
      if (dimension != null) {
        createEOG(dimension);
      }
    }
    createEOG(arrayCreate.getInitializer());

    pushToEOG(arrayCreate);
  }

  private void handleDeclarationStatement(@NonNull Node node) {
    DeclarationStatement declarationStatement = (DeclarationStatement) node;
    // loop through declarations
    for (Declaration declaration : declarationStatement.getDeclarations()) {
      if (declaration instanceof VariableDeclaration) {
        // analyze the initializers if there is one
        createEOG(declaration);
      }
    }

    // push statement itself
    pushToEOG(declarationStatement);
  }

  private void handleReturnStatement(@NonNull Node node) {
    ReturnStatement returnStatement = (ReturnStatement) node;
    // analyze the return value
    createEOG(returnStatement.getReturnValue());

    // push the statement itself
    pushToEOG(returnStatement);

    // reset the state afterwards, we're done with this function
    currentEOG.clear();
  }

  private void handleBinaryOperator(@NonNull Node node) {
    BinaryOperator binOp = (BinaryOperator) node;
    createEOG(binOp.getLhs());

    List<Node> shortCircuitNodes = new ArrayList<>();

    // Two operators that don't evaluate the second operator if the first evaluates to a certain
    // value.
    if (binOp.getOperatorCode().equals("&&") || binOp.getOperatorCode().equals("||")) {
      shortCircuitNodes.addAll(currentEOG);
    }

    createEOG(binOp.getRhs());

    shortCircuitNodes.addAll(currentEOG);
    setCurrentEOGs(shortCircuitNodes);
    // push the statement itself
    pushToEOG(binOp);
  }

  private void handleCompoundStatement(@NonNull Node node) {
    CompoundStatement compoundStatement = (CompoundStatement) node;
    lang.getScopeManager().enterScope(compoundStatement);
    // analyze the contained statements
    for (Statement child : compoundStatement.getStatements()) {
      createEOG(child);
    }
    lang.getScopeManager().leaveScope(compoundStatement);
    pushToEOG(compoundStatement);
  }

  private void handleUnaryOperator(@NonNull Node node) {
    UnaryOperator unaryOperator = (UnaryOperator) node;
    Expression input = unaryOperator.getInput();
    createEOG(input);
    if (unaryOperator.getOperatorCode().equals("throw")) {
      Type throwType;
      Scope catchingScope =
          lang.getScopeManager()
              .getFirstScopeThat(
                  scope -> scope instanceof TryScope || scope instanceof FunctionScope);

      if (input != null) {
        throwType = input.getType();
      } else {
        // do not check via instanceof, since we do not want to allow subclasses of
        // DeclarationScope here
        Scope decl =
            lang.getScopeManager()
                .getFirstScopeThat(scope -> scope.getClass().equals(DeclarationScope.class));
        if (decl != null
            && decl.getAstNode() instanceof CatchClause
            && ((CatchClause) decl.getAstNode()).getParameter() != null) {
          VariableDeclaration param = ((CatchClause) decl.getAstNode()).getParameter();
          assert param != null;
          throwType = param.getType();
        } else {
          LOGGER.info("Unknown throw type, potentially throw; in a method");
          throwType = TypeParser.createFrom("UNKNOWN_THROW_TYPE", true);
        }
      }
      pushToEOG(unaryOperator);

      if (catchingScope instanceof TryScope) {
        ((TryScope) catchingScope)
            .getCatchesOrRelays()
            .put(throwType, new ArrayList<>(this.currentEOG));

      } else if (catchingScope instanceof FunctionScope) {
        ((FunctionScope) catchingScope)
            .getCatchesOrRelays()
            .put(throwType, new ArrayList<>(this.currentEOG));
      }
      currentEOG.clear();
    } else {
      pushToEOG(unaryOperator);
    }
  }

  private void handleCompoundStatementExpression(@NonNull Node node) {
    createEOG(((CompoundStatementExpression) node).getStatement());
    pushToEOG(node);
  }

  private void handleAssertStatement(@NonNull Node node) {
    AssertStatement ifs = (AssertStatement) node;
    createEOG(ifs.getCondition());
    List<Node> openConditionEOGs = new ArrayList<>(currentEOG);
    createEOG(ifs.getMessage());
    setCurrentEOGs(openConditionEOGs);
    pushToEOG(node);
  }

  private void handleTryStatement(@NonNull Node node) {
    TryStatement tryStatement = (TryStatement) node;
    lang.getScopeManager().enterScope(tryStatement);
    TryScope tryScope = (TryScope) lang.getScopeManager().getCurrentScope();
    TryStatement tryStmt = (TryStatement) tryStatement;
    if (tryStmt.getResources() != null) {
      tryStmt.getResources().forEach(this::createEOG);
    }
    createEOG(tryStmt.getTryBlock());
    List<Node> tmpEOGNodes = new ArrayList<>(currentEOG);
    Map<Type, List<Node>> catchesOrRelays = tryScope.getCatchesOrRelays();
    for (CatchClause catchClause : tryStmt.getCatchClauses()) {
      currentEOG.clear();
      // Try to catch all internally thrown exceptions under the catching clause and remove caught
      // ones
      HashSet<Type> toRemove = new HashSet<>();
      for (Map.Entry entry : catchesOrRelays.entrySet()) {
        Type throwType = (Type) entry.getKey();
        List<Node> eogEdges = (List<Node>) entry.getValue();
        if (catchClause.getParameter() == null) { // e.g. catch (...)
          currentEOG.addAll(eogEdges);
        } else if (TypeManager.getInstance()
            .isSupertypeOf(catchClause.getParameter().getType(), throwType)) {
          currentEOG.addAll(eogEdges);
          toRemove.add(throwType);
        }
      }
      toRemove.forEach(catchesOrRelays::remove);
      createEOG(catchClause.getBody());
      tmpEOGNodes.addAll(currentEOG);
    }
    boolean canTerminateExceptionfree =
        tmpEOGNodes.stream().anyMatch(EvaluationOrderGraphPass::reachableFromValidEOGRoot);

    currentEOG.clear();
    currentEOG.addAll(tmpEOGNodes);
    // connect all try-block, catch-clause and uncought throws eog points to finally start if
    // finally exists
    if (tryStmt.getFinallyBlock() != null) {
      // extends current EOG by all value EOG from open throws
      currentEOG.addAll(
          catchesOrRelays.entrySet().stream()
              .flatMap(entry -> entry.getValue().stream())
              .collect(Collectors.toList()));
      createEOG(tryStmt.getFinallyBlock());

      //  all current-eog edges , result of finally execution as value List of uncought
      // catchesOrRelaysThrows
      for (Map.Entry entry : catchesOrRelays.entrySet()) {
        ((List) entry.getValue()).clear();
        ((List) entry.getValue()).addAll(this.currentEOG);
      }
    }
    // Forwards all open and uncaught throwing nodes to the outer scope that may handle them
    Scope outerScope =
        lang.getScopeManager()
            .getFirstScopeThat(
                lang.getScopeManager().getCurrentScope().getParent(),
                scope -> scope instanceof TryScope || scope instanceof FunctionScope);
    if (outerScope != null) {
      Map outerCatchesOrRelays =
          outerScope instanceof TryScope
              ? ((TryScope) outerScope).getCatchesOrRelays()
              : ((FunctionScope) outerScope).getCatchesOrRelays();
      for (Map.Entry entry : catchesOrRelays.entrySet()) {
        List<Node> catches =
            (List<Node>) outerCatchesOrRelays.getOrDefault(entry.getKey(), new ArrayList<Node>());
        catches.addAll((List<Node>) entry.getValue());
        outerCatchesOrRelays.put(entry.getKey(), catches);
      }
    }
    lang.getScopeManager().leaveScope(tryStatement);
    // To Avoid edges out of the finally block to the next regular statement.
    if (!canTerminateExceptionfree) {
      currentEOG.clear();
    }
    pushToEOG(tryStatement);
  }

  private void handleContinueStatement(@NonNull Node node) {
    pushToEOG(node);
    lang.getScopeManager().addContinueStatement((ContinueStatement) node);
    currentEOG.clear();
  }

  private void handleDeleteExpression(@NonNull Node node) {
    createEOG(((DeleteExpression) node).getOperand());
    pushToEOG(node);
  }

  private void handleBreakStatement(@NonNull Node node) {
    pushToEOG(node);
    lang.getScopeManager().addBreakStatement((BreakStatement) node);
    currentEOG.clear();
  }

  private void handleLabelStatement(@NonNull Node node) {
    LabelStatement labelStatement = (LabelStatement) node;
    lang.getScopeManager().addLabelStatement(labelStatement);
    createEOG(labelStatement.getSubStatement());
  }

  private void handleGotoStatement(@NonNull Node node) {
    GotoStatement gotoStatement = (GotoStatement) node;
    pushToEOG(gotoStatement);
    if (gotoStatement.getTargetLabel() != null) {
      lang.registerObjectListener(
          gotoStatement.getTargetLabel(), (from, to) -> addEOGEdge(gotoStatement, (Node) to));
    }
    currentEOG.clear();
  }

  private void handleCaseStatement(@NonNull Node node) {
    createEOG(((CaseStatement) node).getCaseExpression());
    pushToEOG(node);
  }

  private void handleNewExpression(@NonNull Node node) {
    NewExpression newStmt = (NewExpression) node;
    createEOG(newStmt.getInitializer());

    pushToEOG(node);
  }

  private void handleCastExpression(@NonNull Node node) {
    CastExpression castExpr = (CastExpression) node;
    createEOG(castExpr.getExpression());
    pushToEOG(castExpr);
  }

  private void handleExpressionList(@NonNull Node node) {
    ExpressionList exprList = (ExpressionList) node;
    for (Statement expr : exprList.getExpressions()) {
      createEOG(expr);
    }

    pushToEOG(exprList);
  }

  private void handleInitializerListExpression(@NonNull Node node) {
    InitializerListExpression initList = (InitializerListExpression) node;

    // first the arguments
    for (Expression inits : initList.getInitializers()) {
      createEOG(inits);
    }

    pushToEOG(initList);
  }

  private void handleConstructExpression(@NonNull Node node) {
    ConstructExpression constructExpr = (ConstructExpression) node;
    // first the arguments
    for (Expression arg : constructExpr.getArguments()) {
      createEOG(arg);
    }
    pushToEOG(constructExpr);
  }

  /**
   * Creates an EOG-edge between the given argument node and the saved currentEOG Edges.
   *
   * @param node node that gets the incoming edge
   */
  public void pushToEOG(@NonNull Node node) {
    LOGGER.trace("Pushing {} {} to EOG", node.getClass().getSimpleName(), node);
    for (Node intermediate : intermediateNodes) {
      lang.process(intermediate, node);
    }

    addMultipleIncomingEOGEdges(this.currentEOG, node);
    intermediateNodes.clear();
    this.currentEOG.clear();
    this.currentEOG.add(node);
  }

  public List<Node> getCurrentEOG() {
    return this.currentEOG;
  }

  public void setCurrentEOG(List<Node> currentEOG) {
    this.currentEOG = currentEOG;
  }

  public void setCurrentEOG(Node node) {
    LOGGER.trace("Setting {} to EOG", node);

    this.currentEOG = new ArrayList<>();
    this.currentEOG.add(node);
  }

  public <T extends Node> void setCurrentEOGs(List<T> nodes) {
    LOGGER.trace("Setting {} to EOGs", nodes);

    this.currentEOG = new ArrayList<>(nodes);
  }

  public void addToCurrentEOG(List<Node> nodes) {
    LOGGER.trace("Adding {} to current EOG", nodes);

    this.currentEOG.addAll(nodes);
  }

  /**
   * Connects the current EOG leaf nodes to the last stacked node, e.g. loop head, and removes the
   * nodes.
   *
   * @param loopStatement the loop statement
   * @param loopScope the loop scope
   */
  public void exitLoop(@NonNull Statement loopStatement, @NonNull LoopScope loopScope) {
    // Breaks are connected to the NEXT EOG node and therefore temporarily stored after the loop
    // context is destroyed
    this.currentEOG.addAll(loopScope.getBreakStatements());

    List<Node> continues = new ArrayList<>(loopScope.getContinueStatements());
    if (!continues.isEmpty()) {
      Node condition;
      if (loopStatement instanceof DoStatement) {
        condition = ((DoStatement) loopStatement).getCondition();
      } else if (loopStatement instanceof ForStatement) {
        condition = ((ForStatement) loopStatement).getCondition();
      } else if (loopStatement instanceof ForEachStatement) {
        condition = loopStatement;
      } else if (loopStatement instanceof AssertStatement) {
        condition = loopStatement;
      } else {
        condition = ((WhileStatement) loopStatement).getCondition();
      }
      List<Node> conditions = SubgraphWalker.getEOGPathEdges(condition).getEntries();
      conditions.forEach(node -> addMultipleIncomingEOGEdges(continues, node));
    }
  }

  /**
   * Connects current EOG nodes to the previously saved loop start to mimic control flow of loops
   */
  public void connectCurrentToLoopStart() {
    if (lang == null) {
      // Avoid null checks in every if/else branch
      LOGGER.warn(
          "Skipping connection of EOG loop to start - no information about frontend available.");
      return;
    }

    LoopScope loopScope =
        (LoopScope) lang.getScopeManager().getFirstScopeThat(scope -> scope instanceof LoopScope);
    if (loopScope == null) {
      LOGGER.error("I am unexpectedly not in a loop, cannot add edge to loop start");
      return;
    }
    loopScope.starts().forEach(node -> addMultipleIncomingEOGEdges(this.currentEOG, node));
  }

  /**
   * Builds an EOG edge from prev to next. 'eogDirection' defines how the node instances save the
   * references constituting the edge. 'FORWARD': only the nodes nextEOG member contains references,
   * an points to the next nodes. 'BACKWARD': only the nodes prevEOG member contains references and
   * points to the previous nodes. 'BIDIRECTIONAL': nextEOG and prevEOG contain references and point
   * to the previous and the next nodes.
   *
   * @param prev the previous node
   * @param next the next node
   */
  public void addEOGEdge(Node prev, Node next) {
    prev.getNextEOG().add(next);
    next.getPrevEOG().add(prev);
  }

  public void addMultipleIncomingEOGEdges(List<Node> prevs, Node next) {
    prevs.forEach(prev -> addEOGEdge(prev, next));
  }

  private void handleSynchronizedStatement(@NonNull Node node) {
    SynchronizedStatement synch = (SynchronizedStatement) node;
    createEOG(synch.getExpression());
    pushToEOG(synch);
    createEOG(synch.getBlockStatement());
  }

  private void handleConditionalExpression(@NonNull Node node) {
    ConditionalExpression conditionalExpression = (ConditionalExpression) node;
    List<Node> openBranchNodes = new ArrayList<>();
    createEOG(conditionalExpression.getCondition());
    pushToEOG(conditionalExpression); // To have semantic information after the condition evaluation
    List<Node> openConditionEOGs = new ArrayList<>(currentEOG);
    createEOG(conditionalExpression.getThenExpr());
    openBranchNodes.addAll(currentEOG);

    setCurrentEOGs(openConditionEOGs);
    createEOG(conditionalExpression.getElseExpr());
    openBranchNodes.addAll(currentEOG);

    setCurrentEOGs(openBranchNodes);
  }

  private void handleDoStatement(@NonNull Node node) {
    DoStatement doStatement = (DoStatement) node;
    lang.getScopeManager().enterScope(doStatement);

    createEOG(doStatement.getStatement());

    createEOG(doStatement.getCondition());
    pushToEOG(doStatement); // To have semantic information after the condition evaluation
    connectCurrentToLoopStart();
    LoopScope currentLoopScope = (LoopScope) lang.getScopeManager().leaveScope(doStatement);
    if (currentLoopScope != null) {
      exitLoop(doStatement, currentLoopScope);
    } else {
      LOGGER.error("Trying to exit do loop, but no loop scope: {}", doStatement.toString());
    }
  }

  private void handleForEachStatement(@NonNull Node node) {
    ForEachStatement forEachStatement = (ForEachStatement) node;
    lang.getScopeManager().enterScope(forEachStatement);

    createEOG(forEachStatement.getIterable());
    createEOG(forEachStatement.getVariable());

    pushToEOG(forEachStatement); // To have semantic information after the variable declaration

    List<Node> tmpEOGNodes = new ArrayList<>(currentEOG);

    createEOG(forEachStatement.getStatement());

    connectCurrentToLoopStart();
    currentEOG.clear();
    LoopScope currentLoopScope = (LoopScope) lang.getScopeManager().leaveScope(forEachStatement);
    if (currentLoopScope != null) {
      exitLoop(forEachStatement, currentLoopScope);
    } else {
      LOGGER.error(
          "Trying to exit foreach loop, but not in loop scope: {}", forEachStatement.toString());
    }

    currentEOG.addAll(tmpEOGNodes);
  }

  private void handleForStatement(@NonNull Node node) {
    ForStatement forStatement = (ForStatement) node;
    lang.getScopeManager().enterScope(forStatement);
    ForStatement forStmt = forStatement;

    createEOG(forStmt.getInitializerStatement());
    createEOG(forStmt.getConditionDeclaration());
    createEOG(forStmt.getCondition());

    pushToEOG(forStatement); // To have semantic information after the condition evaluation

    List<Node> tmpEOGNodes = new ArrayList<>(currentEOG);

    createEOG(forStmt.getStatement());
    createEOG(forStmt.getIterationExpression());

    connectCurrentToLoopStart();
    currentEOG.clear();
    LoopScope currentLoopScope = (LoopScope) lang.getScopeManager().leaveScope(forStatement);
    if (currentLoopScope != null) {
      exitLoop(forStatement, currentLoopScope);
    } else {
      LOGGER.error("Trying to exit for loop, but no loop scope: {}", forStatement.toString());
    }

    currentEOG.addAll(tmpEOGNodes);
  }

  private void handleIfStatement(@NonNull Node node) {
    IfStatement ifStatement = (IfStatement) node;
    List<Node> openBranchNodes = new ArrayList<>();
    lang.getScopeManager().enterScope(ifStatement);
    createEOG(ifStatement.getInitializerStatement());
    createEOG(ifStatement.getConditionDeclaration());
    createEOG(ifStatement.getCondition());

    pushToEOG(ifStatement); // To have semantic information after the condition evaluation
    List<Node> openConditionEOGs = new ArrayList<>(currentEOG);
    createEOG(ifStatement.getThenStatement());
    openBranchNodes.addAll(currentEOG);

    if (ifStatement.getElseStatement() != null) {
      setCurrentEOGs(openConditionEOGs);
      createEOG(ifStatement.getElseStatement());
      openBranchNodes.addAll(currentEOG);
    } else {
      openBranchNodes.addAll(openConditionEOGs);
    }

    lang.getScopeManager().leaveScope(ifStatement);

    setCurrentEOGs(openBranchNodes);
  }

  private void handleSwitchStatement(@NonNull Node node) {
    SwitchStatement switchStatement = (SwitchStatement) node;
    lang.getScopeManager().enterScope(switchStatement);

    createEOG(switchStatement.getInitializerStatement());

    createEOG(switchStatement.getSelectorDeclaration());

    createEOG(switchStatement.selector);

    pushToEOG(switchStatement); // To have semantic information after the condition evaluation

    CompoundStatement compound;
    List<Node> tmp = new ArrayList<>(currentEOG);
    if (switchStatement.getStatement() instanceof DoStatement) {
      createEOG(switchStatement.getStatement());
      compound = (CompoundStatement) ((DoStatement) switchStatement.getStatement()).getStatement();
    } else {
      compound = (CompoundStatement) switchStatement.getStatement();
    }
    currentEOG = new ArrayList<>();

    for (Statement subStatement : compound.getStatements()) {
      if (subStatement instanceof CaseStatement || subStatement instanceof DefaultStatement) {
        currentEOG.addAll(tmp);
      }
      createEOG(subStatement);
    }
    pushToEOG(compound);

    SwitchScope switchScope = (SwitchScope) lang.getScopeManager().leaveScope(switchStatement);
    if (switchScope != null) {
      this.currentEOG.addAll(switchScope.getBreakStatements());
    } else {
      LOGGER.error(
          "Handling switch statement, but not in switch scope: {}", switchStatement.toString());
    }
  }

  private void handleWhileStatement(@NonNull Node node) {
    WhileStatement whileStatement = (WhileStatement) node;
    lang.getScopeManager().enterScope(whileStatement);

    createEOG(whileStatement.getConditionDeclaration());

    createEOG(whileStatement.getCondition());

    pushToEOG(whileStatement); // To have semantic information after the condition evaluation

    List<Node> tmpEOGNodes = new ArrayList<>(currentEOG);
    createEOG(whileStatement.getStatement());
    connectCurrentToLoopStart();

    // Replace current EOG nodes without triggering post setEOG ... processing
    currentEOG.clear();
    LoopScope currentLoopScope = (LoopScope) lang.getScopeManager().leaveScope(whileStatement);
    if (currentLoopScope != null) {
      exitLoop(whileStatement, currentLoopScope);
    } else {
      LOGGER.error("Trying to exit while loop, but no loop scope: {}", whileStatement.toString());
    }

    currentEOG.addAll(tmpEOGNodes);
  }
}<|MERGE_RESOLUTION|>--- conflicted
+++ resolved
@@ -43,11 +43,6 @@
 /**
  * Creates an Evaluation Order Graph (EOG) based on AST.
  *
-<<<<<<< HEAD
- * <p>EOG is similar to the CFG {@link ControlFlowGraphPass}, but its nodes are not limited to
- * *executable* statements but also include (some) *evaluated* expressions and CompoundStatements.
- * This leads to subtle differences:
-=======
  * <p>An EOG is an intraprocedural directed graph whose vertices are executable AST nodes and edges
  * connect them in the order they would be executed when running the program.
  *
@@ -57,7 +52,6 @@
  *
  * <p>The EOG is similar to the CFG {@code ControlFlowGraphPass}, but there are some subtle
  * differences:
->>>>>>> 680407f6
  *
  * <ul>
  *   <li>For methods without explicit return statement, EOF will have an edge to a virtual return
