/*
 * Copyright (c) 2019, Fraunhofer AISEC. All rights reserved.
 *
 *  Licensed under the Apache License, Version 2.0 (the "License");
 *  you may not use this file except in compliance with the License.
 *  You may obtain a copy of the License at
 *
 *       http://www.apache.org/licenses/LICENSE-2.0
 *
 *  Unless required by applicable law or agreed to in writing, software
 *  distributed under the License is distributed on an "AS IS" BASIS,
 *  WITHOUT WARRANTIES OR CONDITIONS OF ANY KIND, either express or implied.
 *  See the License for the specific language governing permissions and
 *  limitations under the License.
 *
 *                    $$$$$$\  $$$$$$$\   $$$$$$\
 *                   $$  __$$\ $$  __$$\ $$  __$$\
 *                   $$ /  \__|$$ |  $$ |$$ /  \__|
 *                   $$ |      $$$$$$$  |$$ |$$$$\
 *                   $$ |      $$  ____/ $$ |\_$$ |
 *                   $$ |  $$\ $$ |      $$ |  $$ |
 *                   \$$$$$   |$$ |      \$$$$$   |
 *                    \______/ \__|       \______/
 *
 */

package de.fraunhofer.aisec.cpg.graph;

import de.fraunhofer.aisec.cpg.graph.HasType.TypeListener;
import de.fraunhofer.aisec.cpg.graph.type.Type;
import java.util.HashSet;
import java.util.Objects;
import java.util.Set;
import org.apache.commons.lang3.builder.ToStringBuilder;
import org.checkerframework.checker.nullness.qual.NonNull;
import org.checkerframework.checker.nullness.qual.Nullable;

/**
 * An expression, which refers to something which is declared, e.g. a variable. For example, the
 * expression <code>a = b</code>, which itself is a {@link BinaryOperator}, contains two {@link
 * DeclaredReferenceExpression}s, one for the variable <code>a</code> and one for variable <code>b
 * </code>, which have been previously been declared.
 */
public class DeclaredReferenceExpression extends Expression implements TypeListener {

  /** The {@link ValueDeclaration}s this expression might refer to. */
  private Set<Declaration> refersTo = new HashSet<>();

  /**
   * Is this reference used for writing data instead of just reading it? Determines dataflow
   * direction
   */
  private AccessValues access = AccessValues.READ;

  private boolean staticAccess = false;

  public boolean isStaticAccess() {
    return staticAccess;
  }

  public void setStaticAccess(boolean staticAccess) {
    this.staticAccess = staticAccess;
  }

  public Set<Declaration> getRefersTo() {
    return refersTo;
  }

<<<<<<< HEAD
  public void setRefersTo(@Nullable Declaration refersTo) {
    if (refersTo == null) {
      return;
    }
    HashSet<Declaration> n = new HashSet<>();
=======
  public AccessValues getAccess() {
    return access;
  }

  public void setRefersTo(@NonNull ValueDeclaration refersTo) {
    HashSet<ValueDeclaration> n = new HashSet<>();
>>>>>>> 88ca30a8
    n.add(refersTo);
    setRefersTo(n);
  }

  public void setRefersTo(@NonNull Set<Declaration> refersTo) {
    this.refersTo.stream()
        .filter(ValueDeclaration.class::isInstance)
        .map(ValueDeclaration.class::cast)
        .forEach(
            r -> {
              if (access == AccessValues.WRITE) {
                this.removeNextDFG(r);
              } else if (access == AccessValues.READ) {
                this.removePrevDFG(r);
              } else {
                this.removeNextDFG(r);
                this.removePrevDFG(r);
              }
              r.unregisterTypeListener(this);
              if (r instanceof TypeListener) {
                this.unregisterTypeListener((TypeListener) r);
              }
            });

    this.refersTo.clear();
    this.refersTo.addAll(refersTo);

    refersTo.stream()
        .filter(ValueDeclaration.class::isInstance)
        .map(ValueDeclaration.class::cast)
        .forEach(
            r -> {
              if (access == AccessValues.WRITE) {
                this.addNextDFG(r);
              } else if (access == AccessValues.READ) {
                this.addPrevDFG(r);
              } else {
                this.addNextDFG(r);
                this.addPrevDFG(r);
              }
              r.registerTypeListener(this);
              if (r instanceof TypeListener) {
                this.registerTypeListener((TypeListener) r);
              }
            });
  }

  @Override
  public void typeChanged(HasType src, HasType root, Type oldType) {
    Type previous = this.type;
    setType(src.getPropagationType(), root);
    if (!previous.equals(this.type)) {
      this.type.setTypeOrigin(Type.Origin.DATAFLOW);
    }
  }

  @Override
  public void possibleSubTypesChanged(HasType src, HasType root, Set<Type> oldSubTypes) {
    Set<Type> subTypes = new HashSet<>(getPossibleSubTypes());
    subTypes.addAll(src.getPossibleSubTypes());
    setPossibleSubTypes(subTypes, root);
  }

  @Override
  public String toString() {
    return new ToStringBuilder(this, Node.TO_STRING_STYLE)
        .append("name", name)
        .append("type", type)
        .append("location", location)
        .append("refersTo", refersTo)
        .toString();
  }

  public void setAccess(AccessValues access) {
    this.refersTo.forEach(
        r -> {
          if (this.access == AccessValues.WRITE) {
            this.removeNextDFG(r);
          } else if (this.access == AccessValues.READ) {
            this.removePrevDFG(r);
          } else {
            this.removeNextDFG(r);
            this.removePrevDFG(r);
          }
        });

    this.access = access;
    refersTo.forEach(
        r -> {
          if (this.access == AccessValues.WRITE) {
            this.addNextDFG(r);
          } else if (this.access == AccessValues.READ) {
            this.addPrevDFG(r);
          } else {
            this.addNextDFG(r);
            this.addPrevDFG(r);
          }
        });
  }

  @Override
  public boolean equals(Object o) {
    if (this == o) {
      return true;
    }
    if (!(o instanceof DeclaredReferenceExpression)) {
      return false;
    }
    DeclaredReferenceExpression that = (DeclaredReferenceExpression) o;
    return super.equals(that) && Objects.equals(refersTo, that.refersTo);
  }

  @Override
  public int hashCode() {
    return super.hashCode();
  }
}<|MERGE_RESOLUTION|>--- conflicted
+++ resolved
@@ -66,20 +66,15 @@
     return refersTo;
   }
 
-<<<<<<< HEAD
+  public AccessValues getAccess() {
+    return access;
+  }
+
   public void setRefersTo(@Nullable Declaration refersTo) {
     if (refersTo == null) {
       return;
     }
     HashSet<Declaration> n = new HashSet<>();
-=======
-  public AccessValues getAccess() {
-    return access;
-  }
-
-  public void setRefersTo(@NonNull ValueDeclaration refersTo) {
-    HashSet<ValueDeclaration> n = new HashSet<>();
->>>>>>> 88ca30a8
     n.add(refersTo);
     setRefersTo(n);
   }
