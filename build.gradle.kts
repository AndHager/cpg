--- conflicted
+++ resolved
@@ -152,16 +152,10 @@
     api("org.eclipse.cdt:core:6.10.0.201912051559")
 
     // JUnit
-<<<<<<< HEAD
     testImplementation("org.junit.jupiter", "junit-jupiter-api", "5.6.0")
     testImplementation("org.junit.jupiter", "junit-jupiter-params", "5.6.0")
     testRuntimeOnly("org.junit.jupiter", "junit-jupiter-engine", "5.6.0")
     testImplementation("org.mockito", "mockito-core", "3.3.3")
-=======
-    testImplementation("org.junit.jupiter:junit-jupiter-api:5.6.0")
-    testImplementation("org.junit.jupiter:junit-jupiter-params:5.6.0")
-    testRuntimeOnly("org.junit.jupiter:junit-jupiter-engine:5.6.0")
->>>>>>> 6dc7f422
 }
 
 spotless {
